--- conflicted
+++ resolved
@@ -517,19 +517,13 @@
           {
             w0 += shape.support(epa.result.c[i]->d, 0) * epa.result.p[i];
           }
-<<<<<<< HEAD
           if(contacts)
           {
-            Vec3f normal = -epa.normal;
+            Vec3f normal = epa.normal;
             Vec3f point = tf1.transform(w0 - epa.normal*(epa.depth *0.5));
             FCL_REAL depth = -epa.depth;
             contacts->push_back(ContactPoint(normal, point, depth));
           }
-=======
-          if(penetration_depth) *penetration_depth = -epa.depth;
-          if(normal) *normal = epa.normal;
-          if(contact_points) *contact_points = tf1.transform(w0 - epa.normal*(epa.depth *0.5));
->>>>>>> 7279e644
           return true;
         }
         else return false;
